package router

// Copyright 2022-2023 Severalnines AB
//
// This file is part of cmon-proxy.
//
// cmon-proxy is free software: you can redistribute it and/or modify it under the terms of the GNU General Public License as published by the Free Software Foundation, version 2 of the License.
//
// cmon-proxy is distributed in the hope that it will be useful, but WITHOUT ANY WARRANTY; without even the implied warranty of MERCHANTABILITY or FITNESS FOR A PARTICULAR PURPOSE. See the GNU General Public License for more details.
//
// You should have received a copy of the GNU General Public License along with cmon-proxy. If not, see <https://www.gnu.org/licenses/>.

import (
	"fmt"
	"sync"
	"time"

	"github.com/severalnines/cmon-proxy/cmon"
	"github.com/severalnines/cmon-proxy/cmon/api"
	"github.com/severalnines/cmon-proxy/config"
	"go.uber.org/zap"
)

const (
	// do not ping more frequent than every 30 seconds
	pingInterval = 60
	// the max number of cmon requests made in parallel
	parallelLevel = 4
)

const (
	Ping = iota
	Jobs
	Logs
	Audit
	Backups
	Alarms
	Clusters
)

type Cmon struct {
	Client                *cmon.Client
	PingResponse          *api.PingResponse
	Clusters              *api.GetAllClusterInfoResponse
	Alarms                map[uint64]*api.GetAlarmsReply
	Logs                  map[uint64]*api.GetLogsReply
	AuditEntries          map[uint64]*api.GetAuditEntriesReply
	GetClustersErrCounter int
	GetClustersErr        error
	PingError             error
	Jobs                  []*api.Job
	BackupSchedules       []*api.Job
	Backups               []*api.Backup
	LastUpdate            map[uint64]time.Time
	mtx                   *sync.Mutex
	// cache members
	controllerID string
}

const (
	DefaultRouter = ":cmon-proxy-default:"
)

type Ldap struct {
	Use      bool
	Username string
	Password string
}

type Router struct {
	Config *config.Config
	Ldap   Ldap
	cmons  map[string]*Cmon
	mtx    *sync.RWMutex
}

func (c *Cmon) cacheValid(cacheKey uint64) bool {
	if c == nil || c.LastUpdate == nil {
		// nothing to do, invalid input, no need to update
		return true
	}
	if val, found := c.LastUpdate[cacheKey]; !found || val.IsZero() {
		// no cache key? it was never fetched
		return false
	}
	if time.Since(c.LastUpdate[cacheKey]) > time.Duration(pingInterval)*time.Second {
		// expired data
		return false
	}
	// looks good
	return true
}

func (c *Cmon) cacheUpdated(cacheKey uint64, t time.Time) {
	if c == nil || c.LastUpdate == nil {
		return
	}
	if t.IsZero() {
		t = time.Now()
	}
	c.LastUpdate[cacheKey] = t
}

// New creates a new cmon router
func New(config *config.Config) (*Router, error) {
	if config == nil {
		return nil, fmt.Errorf("Invalid configuration")
	}

	return &Router{
		Config: config,
		cmons:  make(map[string]*Cmon),
		mtx:    &sync.RWMutex{},
	}, nil
}

// Sync will synchronize the clients with the configuration
func (router *Router) Sync() {
	router.mtx.Lock()
	defer router.mtx.Unlock()

	// first lets remove all the removed instances (for remove API)
	currentClients := make([]string, len(router.cmons))
	for addr := range router.cmons {
		currentClients = append(currentClients, addr)
	}

	for _, addr := range currentClients {
		if router.Config.ControllerByUrl(addr) != nil {
			continue
		}

		delete(router.cmons, addr)
	}

	// and create the new ones
	for _, addr := range router.Config.ControllerUrls() {
		if instance := router.Config.ControllerByUrl(addr); instance != nil {
			actualConfig := &config.CmonInstance{
				Xid:         instance.Xid,
				Url:         instance.Url,
				Name:        instance.Name,
				Username:    instance.Username,
				UseLdap:     instance.UseLdap,
				Keyfile:     instance.Keyfile,
				Password:    instance.Password,
				FrontendUrl: instance.FrontendUrl,
			}
			// in case of LDAP the credentials aren't stored in config, but in runtime only
			if router.Ldap.Use && actualConfig.UseLdap {
				actualConfig.Username = router.Ldap.Username
				actualConfig.Password = router.Ldap.Password
			}
			if c, found := router.cmons[addr]; !found || c == nil {
				router.cmons[addr] = &Cmon{
					Client:     cmon.NewClient(actualConfig, router.Config.Timeout),
					mtx:        &sync.Mutex{},
					Alarms:     make(map[uint64]*api.GetAlarmsReply),
					LastUpdate: make(map[uint64]time.Time),
				}
			} else if c != nil && c.Client != nil {
				// make sure clients always have the latest configuration
				c.Client.Instance = actualConfig
			}
		}
	}
}

func (router *Router) Cmon(addr string) *Cmon {
	router.mtx.RLock()
	defer router.mtx.RUnlock()

	if cmon, found := router.cmons[addr]; found && cmon != nil {
		return cmon
	}
	return nil
}

func (router *Router) Client(addr string) *cmon.Client {
	if c := router.Cmon(addr); c != nil {
		return c.Client
	}
	return nil
}

func (router *Router) Urls() []string {
	router.mtx.RLock()
	defer router.mtx.RUnlock()

	addrs := make([]string, len(router.cmons))
	for addr := range router.cmons {
		addrs = append(addrs, addr)
	}
	return addrs
}

// Authenticate will does an inital authentication request to the cmon instances
func (router *Router) Authenticate() {
	logger := zap.L().Sugar()

	// we must be in sync with the configuration
	router.Sync()

	wg := &sync.WaitGroup{}
	syncChannel := make(chan bool, parallelLevel)

	for _, addr := range router.Urls() {
		cli := router.Client(addr)
		if cli == nil {
			continue // removed in the mean time
		}

		// paralell authentication to the cmons
		wg.Add(1)
		go func() {
			defer func() {
				wg.Done()
				<-syncChannel
			}()
			syncChannel <- true
			if cli != nil {
				if err := cli.Authenticate(); err != nil {
					logger.Warnf("Cmon [%s] auth failure: %s", cli.Instance.Url, err.Error())
				} else {
					// if any has passed we are good
					user := cli.User()
					logger.Infof("Cmon [%s] auth succed with user %s", cli.Instance.Url, user.UserName)
				}
			}
		}()
	}

	wg.Wait()
}

// Ping pings the controllers to see their statuses
func (router *Router) Ping() {
	var mtx sync.Mutex
	toCommit := make(map[string]*Cmon)
	wg := &sync.WaitGroup{}
	syncChannel := make(chan bool, parallelLevel)
	currentTime := time.Now()

	for _, addr := range router.Urls() {
		c := router.Cmon(addr)
		if c == nil || c.cacheValid(Ping) {
			continue
		}

		// ping now
		wg.Add(1)
		address := addr
		go func() {
			syncChannel <- true
			pingResp, err := c.Client.Ping()

			mtx.Lock()
			toCommit[address] = &Cmon{
				PingResponse: pingResp,
				PingError:    err,
			}
			mtx.Unlock()

			wg.Done()
			<-syncChannel
		}()
	}

	wg.Wait()

	router.mtx.Lock()
	for address, updated := range toCommit {
		if cmon, found := router.cmons[address]; found && cmon != nil && updated != nil {
			cmon.mtx.Lock()
			cmon.PingResponse = updated.PingResponse
			cmon.PingError = updated.PingError
			cmon.cacheUpdated(Ping, currentTime)
			cmon.mtx.Unlock()
		}
	}
	router.mtx.Unlock()
}

func (router *Router) GetAllClusterInfo(forceUpdate bool) {
	var mtx sync.Mutex
	toCommit := make(map[string]*Cmon)
	wg := &sync.WaitGroup{}
	syncChannel := make(chan bool, parallelLevel)
	currentTime := time.Now()

	for _, addr := range router.Urls() {
		c := router.Cmon(addr)
		if c == nil {
			continue
		}

		if !forceUpdate && c.cacheValid(Clusters) {
			continue
		}

		address := addr

		// ping now
		wg.Add(1)
		go func() {
			syncChannel <- true
			listResp, err := c.Client.GetAllClusterInfo(&api.GetAllClusterInfoRequest{
				WithOperation:    &api.WithOperation{Operation: "getAllClusterInfo"},
				WithSheetInfo:    false,
				WithDatabases:    false,
				WithLicenseCheck: true,
				WithHosts:        true,
				WithTags:         true,
			})

			mtx.Lock()
			toCommit[address] = &Cmon{
				Clusters:       listResp,
				GetClustersErr: err,
			}
			mtx.Unlock()

			wg.Done()
			<-syncChannel
		}()
	}

	wg.Wait()

	router.mtx.Lock()
	for address, updated := range toCommit {
		if cmon, found := router.cmons[address]; found && cmon != nil && updated != nil {
			cmon.mtx.Lock()
			if updated.Clusters != nil && updated.Clusters.Clusters != nil {
				cmon.Clusters = updated.Clusters
			}
			cmon.GetClustersErr = updated.GetClustersErr
			if cmon.GetClustersErr == nil {
				cmon.GetClustersErrCounter = 0
			} else {
				cmon.GetClustersErrCounter++
			}
			cmon.cacheUpdated(Clusters, currentTime)
			cmon.mtx.Unlock()
		}
	}
	router.mtx.Unlock()
}

func (router *Router) GetAlarms(forceUpdate bool) {
	// make sure we have clusters data
	router.GetAllClusterInfo(false)

	var mtx sync.Mutex
	toCommit := make(map[string]*Cmon)
	wg := &sync.WaitGroup{}
	syncChannel := make(chan bool, parallelLevel)
	currentTime := time.Now()

	for _, addr := range router.Urls() {
		c := router.Cmon(addr)
		if c == nil {
			continue
		}

		if !forceUpdate && c.cacheValid(Alarms) {
			continue
		}

		address := addr

		wg.Add(1)
		go func() {
			defer func() {
				wg.Done()
				<-syncChannel
			}()
			syncChannel <- true

			mtx.Lock()
			toCommit[address] = &Cmon{
				Alarms: make(map[uint64]*api.GetAlarmsReply),
			}
			mtx.Unlock()
			for _, cid := range c.ClusterIDs() {
				if alarms, _ := c.Client.GetAlarms(cid); alarms != nil {
					mtx.Lock()
					toCommit[address].Alarms[cid] = alarms
					mtx.Unlock()
				}
			}
		}()
	}

	wg.Wait()

	router.mtx.Lock()
	for address, updated := range toCommit {
		if cmon, found := router.cmons[address]; found && cmon != nil && updated != nil {
			cmon.mtx.Lock()
			cmon.Alarms = updated.Alarms
			cmon.cacheUpdated(Alarms, currentTime)
			cmon.mtx.Unlock()
		}
	}
	router.mtx.Unlock()
}

func (router *Router) GetLogs(forceUpdate bool) {
	// make sure we have clusters data
	router.GetAllClusterInfo(false)

	var mtx sync.Mutex
	toCommit := make(map[string]*Cmon)
	wg := &sync.WaitGroup{}
	syncChannel := make(chan bool, parallelLevel)
	currentTime := time.Now()

	for _, addr := range router.Urls() {
		c := router.Cmon(addr)
		if c == nil {
			continue
		}

		if !forceUpdate && c.cacheValid(Logs) {
			continue
		}

		address := addr

		wg.Add(1)
		go func() {
			syncChannel <- true

			mtx.Lock()
			toCommit[address] = &Cmon{
				Logs: make(map[uint64]*api.GetLogsReply),
			}
			mtx.Unlock()
			for _, cid := range c.ClusterIDs() {
				if logs, _ := c.Client.GetLogs(cid); logs != nil {
					mtx.Lock()
					toCommit[address].Logs[cid] = logs
					mtx.Unlock()
				}
			}

			wg.Done()
			<-syncChannel
		}()
	}

	wg.Wait()

	router.mtx.Lock()
	for address, updated := range toCommit {
		if cmon, found := router.cmons[address]; found && cmon != nil && updated != nil {
			cmon.mtx.Lock()
			cmon.Logs = updated.Logs
			cmon.cacheUpdated(Logs, currentTime)
			cmon.mtx.Unlock()
		}
	}
	router.mtx.Unlock()
}

func (router *Router) GetAuditEntries(forceUpdate bool) {
	// make sure we have clusters data
	router.GetAllClusterInfo(false)

	var mtx sync.Mutex
	toCommit := make(map[string]*Cmon)
	wg := &sync.WaitGroup{}
	syncChannel := make(chan bool, parallelLevel)
	currentTime := time.Now()

	for _, addr := range router.Urls() {
		c := router.Cmon(addr)
		if c == nil {
			continue
		}

		if !forceUpdate && c.cacheValid(Audit) {
			continue
		}

		address := addr

		wg.Add(1)
		go func() {
			defer func() {
				wg.Done()
				<-syncChannel
			}()
			syncChannel <- true

			mtx.Lock()
			toCommit[address] = &Cmon{
				AuditEntries: make(map[uint64]*api.GetAuditEntriesReply),
			}
			mtx.Unlock()
			for _, cid := range c.ClusterIDs() {
				if entries, _ := c.Client.GetAuditEntries(cid); entries != nil {
					mtx.Lock()
					toCommit[address].AuditEntries[cid] = entries
					mtx.Unlock()
				}
			}
		}()
	}

	wg.Wait()

	router.mtx.Lock()
	for address, updated := range toCommit {
		if cmon, found := router.cmons[address]; found && cmon != nil && updated != nil {
			cmon.mtx.Lock()
			cmon.AuditEntries = updated.AuditEntries
			cmon.cacheUpdated(Audit, currentTime)
			cmon.mtx.Unlock()
		}
	}
	router.mtx.Unlock()
}

func (router *Router) GetLastJobs(forceUpdate bool) {
	// make sure we have clusters data
	router.GetAllClusterInfo(false)

	var mtx sync.Mutex
	toCommit := make(map[string]*Cmon)
	wg := &sync.WaitGroup{}
	syncChannel := make(chan bool, parallelLevel)
	currentTime := time.Now()

	// fetch jobs only from the last N hours
	fetchJobHours := router.Config.FetchJobsHours
	if fetchJobHours < 1 {
		// lets load the jobs from the last 12 hours by default
		fetchJobHours = 12
	}

	for _, addr := range router.Urls() {
		c := router.Cmon(addr)
		if c == nil {
			continue
		}
		if !forceUpdate && c.cacheValid(Jobs) {
			continue
		}

		address := addr
		wg.Add(1)
		go func() {
			defer func() {
				wg.Done()
				<-syncChannel
			}()
			syncChannel <- true

			mtx.Lock()
<<<<<<< HEAD
			toCommit[address] = &Cmon{
				LastJobsRefresh: time.Now(),
			}
=======
			toCommit[address] = &Cmon{}
>>>>>>> 52012088
			mtx.Unlock()

			// get the jobs from last 12hours
			if jobs, _ := c.Client.GetLastJobs(c.ClusterIDs(), fetchJobHours); jobs != nil {
				mtx.Lock()
				toCommit[address].Jobs = jobs
				mtx.Unlock()
			}
		}()
	}

	wg.Wait()

	router.mtx.Lock()
	for address, updated := range toCommit {
		if cmon, found := router.cmons[address]; found && cmon != nil && updated != nil {
			cmon.mtx.Lock()
			cmon.Jobs = updated.Jobs
			cmon.cacheUpdated(Jobs, currentTime)
			cmon.mtx.Unlock()
		}
	}
	router.mtx.Unlock()
}

func (cmon *Cmon) MatchesID(id string) bool {
	return id == cmon.Xid() || id == cmon.ControllerID()
}

func (cmon *Cmon) Xid() string {
	if cmon == nil || cmon.Client == nil || cmon.Client.Instance == nil {
		return ""
	}

	return cmon.Client.Instance.Xid
}

func (cmon *Cmon) ControllerID() string {
	if cmon == nil {
		return ""
	}

	if len(cmon.controllerID) < 1 {
		// ID is not known yet
		cmon.mtx.Lock()
		defer cmon.mtx.Unlock()

		if cmon.PingResponse == nil {
			if cmon.Client == nil {
				return ""
			}

			// return the controller ID from the parsed headers
			cmon.controllerID = cmon.Client.ControllerID()
		} else {
			// return the controller ID from the last ping reply
			cmon.controllerID = cmon.PingResponse.ControllerID
		}
	}

	return cmon.controllerID
}

func (cmon *Cmon) ClusterIDs() []uint64 {
	if cmon == nil {
		return nil
	}

	cmon.mtx.Lock()
	defer cmon.mtx.Unlock()

	if cmon.Clusters == nil || len(cmon.Clusters.Clusters) < 1 {
		return nil
	}

	retval := make([]uint64, len(cmon.Clusters.Clusters))
	for idx, cluster := range cmon.Clusters.Clusters {
		retval[idx] = cluster.ClusterID
	}
	return retval
}

func (cmon *Cmon) ClusterType(clusterId uint64) string {
	if cmon == nil || clusterId == 0 {
		return ""
	}

	cmon.mtx.Lock()
	defer cmon.mtx.Unlock()

	if cmon.Clusters == nil {
		return ""
	}

	for _, cluster := range cmon.Clusters.Clusters {
		if cluster.ClusterID == clusterId {
			return cluster.ClusterType
		}
	}

	return ""
}

func (cmon *Cmon) ClusterTags(clusterId uint64) []string {
	if cmon == nil || clusterId == 0 {
		return nil
	}

	cmon.mtx.Lock()
	defer cmon.mtx.Unlock()

	if cmon.Clusters == nil {
		return nil
	}

	for _, cluster := range cmon.Clusters.Clusters {
		if cluster.ClusterID == clusterId {
			return cluster.Tags
		}
	}

	return nil
}

func (router *Router) GetBackups(forceUpdate bool) {
	// make sure we have clusters data
	router.GetAllClusterInfo(false)

	var mtx sync.Mutex
	toCommit := make(map[string]*Cmon)
	wg := &sync.WaitGroup{}
	syncChannel := make(chan bool, parallelLevel)
	currentTime := time.Now()

	fetchBackupDays := router.Config.FetchBackupDays
	if fetchBackupDays < 1 {
		// lets return the backups from the past week
		fetchBackupDays = 7
	}

	for _, addr := range router.Urls() {
		c := router.Cmon(addr)
		if c == nil {
			continue
		}

		if !forceUpdate && c.cacheValid(Backups) {
			continue
		}

		address := addr
		clusterIDs := c.ClusterIDs()

		mtx.Lock()
		toCommit[address] = &Cmon{
			Backups:         make([]*api.Backup, 0),
			BackupSchedules: make([]*api.Job, 0),
		}
		mtx.Unlock()

		// Fetch the list of backups
		wg.Add(1)
		go func() {
			defer wg.Done()
			if backups, _ := c.Client.GetLastBackups(clusterIDs, fetchBackupDays); backups != nil {
				mtx.Lock()
				toCommit[address].Backups = backups
				mtx.Unlock()
			}
		}()

		// and also pull/refresh the scheduled backup jobs
		wg.Add(1)
		go func() {
			defer func() {
				wg.Done()
				<-syncChannel
			}()
			syncChannel <- true

			if schedules, _ := c.Client.GetBackupJobs(clusterIDs); schedules != nil {
				mtx.Lock()
				toCommit[address].BackupSchedules = schedules
				mtx.Unlock()
			}
		}()
	}

	wg.Wait()

	router.mtx.Lock()
	for address, updated := range toCommit {
		if cmon, found := router.cmons[address]; found && cmon != nil && updated != nil {
			cmon.mtx.Lock()
			cmon.Backups = updated.Backups
			cmon.BackupSchedules = updated.BackupSchedules
			cmon.cacheUpdated(Backups, currentTime)
			cmon.mtx.Unlock()
		}
	}
	router.mtx.Unlock()
}<|MERGE_RESOLUTION|>--- conflicted
+++ resolved
@@ -558,20 +558,12 @@
 			}()
 			syncChannel <- true
 
-			mtx.Lock()
-<<<<<<< HEAD
-			toCommit[address] = &Cmon{
-				LastJobsRefresh: time.Now(),
-			}
-=======
-			toCommit[address] = &Cmon{}
->>>>>>> 52012088
-			mtx.Unlock()
-
 			// get the jobs from last 12hours
 			if jobs, _ := c.Client.GetLastJobs(c.ClusterIDs(), fetchJobHours); jobs != nil {
 				mtx.Lock()
-				toCommit[address].Jobs = jobs
+				toCommit[address] = &Cmon{
+					Jobs: jobs,
+				}
 				mtx.Unlock()
 			}
 		}()
